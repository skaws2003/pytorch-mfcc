# MFCC (Mel Frequency Cepstral Coefficient) for PyTorch

Based on [this repository](https://github.com/jameslyons/python_speech_features), this project extends the MFCC function for Pytorch so that backpropagation path could be established through.


## Dependency
<<<<<<< HEAD
* tested on PyTorch 1.0 (but probably works with >= 0.4)
=======
* PyTorch >= 1.0
* [torch-dct](https://github.com/zh217/torch-dct)
>>>>>>> a3b854ad
* numpy


## Installation
```
git clone https://github.com/skaws2003/pytorch_mfcc.git
```


## Acknowledgements
* [DCT for PyTorch](https://github.com/zh217/torch-dct) by [Ziyang Hu](https://github.com/zh217/)
* This code is based on [python_speech_features](https://github.com/jameslyons/python_speech_features) by [James Lyons](https://github.com/jameslyons)


## Reference
sample english.wav from:
```
wget http://voyager.jpl.nasa.gov/spacecraft/audio/english.au
sox english.au -e signed-integer english.wav
```


## Future works
* Optimize with batch working
* Implement other features of python_speech_features
* distribute over pypi
* sphinx documentation


## Comments
Any contribution is welcomed. Please don't hesitate to make a pull request.<|MERGE_RESOLUTION|>--- conflicted
+++ resolved
@@ -4,12 +4,7 @@
 
 
 ## Dependency
-<<<<<<< HEAD
-* tested on PyTorch 1.0 (but probably works with >= 0.4)
-=======
 * PyTorch >= 1.0
-* [torch-dct](https://github.com/zh217/torch-dct)
->>>>>>> a3b854ad
 * numpy
 
 
